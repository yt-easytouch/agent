from __future__ import annotations

import os
import shlex
import subprocess
import time
from datetime import datetime
from subprocess import Popen
from typing import TYPE_CHECKING

import docker

from agent.base import Base
from agent.exceptions import RegistryDownException
from agent.job import Job, Step, job, step
from agent.utils import is_registry_healthy

if TYPE_CHECKING:
    from typing import Literal

    OutputKey = Literal["build", "push"]
    Output = dict[OutputKey, list[str]]


class ImageBuilder(Base):
    output: Output

    def __init__(
        self,
        filename: str,
        image_repository: str,
        image_tag: str,
        no_cache: bool,
        no_push: bool,
        registry: dict,
        platform: str,
    ) -> None:
        super().__init__()

        # Image push params
        self.image_repository = image_repository
        self.image_tag = image_tag
        self.registry = registry
        self.platform = platform

        # Build context, params
        self.filename = filename
        self.filepath = os.path.join(
            get_image_build_context_directory(),
            self.filename,
        )
        self.no_cache = no_cache
        self.no_push = no_push
        self.last_published = datetime.now()
        self.build_failed = False

        cwd = os.getcwd()
        self.config_file = os.path.join(cwd, "config.json")

        # Lines from build and push are sent to press for processing
        # and updating the respective Deploy Candidate
        self.output = {
            "build": [],
            "push": [],
        }
        self.push_output_lines = []

        self.job = None
        self.step = None

    @property
    def job_record(self):
        if self.job is None:
            self.job = Job()
        return self.job

    @property
    def step_record(self):
        if self.step is None:
            self.step = Step()
        return self.step

    @step_record.setter
    def step_record(self, value):
        self.step = value

    @job("Run Remote Builder")
    def run_remote_builder(self):
        try:
            return self._build_and_push()
        finally:
            self._cleanup_context()

    def _build_and_push(self):
        self._build_image()
        if not self.build_failed and not self.no_push:
            self._push_docker_image()
        return self.data

    @step("Build Image")
    def _build_image(self):
        # Note: build command and environment are different from when
        # build runs on the press server.
        command = self._get_build_command()
        environment = self._get_build_environment()
        result = self._run(
            command=command,
            environment=environment,
            input_filepath=self.filepath,
        )
        self.output["build"] = []
        self._publish_docker_build_output(result)
        #return {"output": self.output["build"], 'command' :command , "result":result}
        return {"output": self.output["build"]}

    def _get_build_command(self) -> str:
        command = f"docker buildx build --platform {self.platform}"
        command = f"{command} -t {self._get_image_name()}"

        if self.no_cache:
            command = f"{command} --no-cache"

        return f"{command} - "

    def _get_build_environment(self) -> dict:
        environment = os.environ.copy()
        environment.update(
            {
                "DOCKER_BUILDKIT": "1",
                "BUILDKIT_PROGRESS": "plain",
                "PROGRESS_NO_TRUNC": "1",
            }
        )
        return environment

    def _publish_docker_build_output(self, result):
        for line in result:
            self.output["build"].append(line)
            self._publish_throttled_output(False)
        self._publish_throttled_output(True)

    def _wait_for_registry_recovery(self):
        """Wait for registry to recover after restart"""
        time.sleep(60)

    @step("Push Docker Image")
    def _push_docker_image(self):
        max_retries = 3
        environment = os.environ.copy()
        client = docker.from_env(environment=environment, timeout=5 * 60)

        for attempt in range(max_retries):
<<<<<<< HEAD
            self.output["push"].append({"id": "Retry", "output": "", "status": f"Success {attempt}"})
=======
>>>>>>> ae43ddfc
            try:
                if not is_registry_healthy(
                    self.registry["url"], self.registry["username"], self.registry["password"]
                ):
                    raise RegistryDownException("Registry is currently down")

                self._push_image(client)

                if not is_registry_healthy(
                    self.registry["url"], self.registry["username"], self.registry["password"]
                ):
                    raise RegistryDownException("Registry became unhealthy after push")

                return self.output["push"]

            except RegistryDownException as e:
                if attempt == max_retries - 1:
                    self._publish_throttled_output(True)
                    raise Exception("Failed to push image after multiple attempts") from e

                self._wait_for_registry_recovery()

            except Exception:
                self._publish_throttled_output(True)
                raise

        return None

    def _push_image(self, client):
        auth_config = {
            "username": self.registry["username"],
            "password": self.registry["password"],
            "serveraddress": self.registry["url"],
        }
        for line in client.images.push(
            self.image_repository,
            self.image_tag,
            stream=True,
            decode=True,
            auth_config=auth_config,
        ):
            self.output["push"].append(line)
            self._publish_throttled_output(False)

    def _publish_throttled_output(self, flush: bool):
        if flush:
            self.publish_data(self.output)
            return

        now = datetime.now()
        if (now - self.last_published).total_seconds() <= 1:
            return

        self.last_published = now
        self.publish_data(self.output)

    def _get_image_name(self):
        return f"{self.image_repository}:{self.image_tag}"

    def _run(
        self,
        command: str,
        environment: dict,
        input_filepath: str,
    ):
        with open(input_filepath, "rb") as input_file:
            process = Popen(
                shlex.split(command),
                stdin=input_file,
                stdout=subprocess.PIPE,
                stderr=subprocess.STDOUT,
                env=environment,
                universal_newlines=True,
            )

        yield from process.stdout

        process.stdout.close()
        input_file.close()

        return_code = process.wait()
        self._publish_throttled_output(True)

        self.build_failed = return_code != 0
        self.data.update({"build_failed": self.build_failed})

    @step("Cleanup Context")
    def _cleanup_context(self):
        if not os.path.exists(self.filepath):
            return {"cleanup": False}

        os.remove(self.filepath)
        return {"cleanup": True}


def get_image_build_context_directory():
    path = os.path.join(os.getcwd(), "build_context")
    if not os.path.exists(path):
        os.makedirs(path)
    return path<|MERGE_RESOLUTION|>--- conflicted
+++ resolved
@@ -150,10 +150,7 @@
         client = docker.from_env(environment=environment, timeout=5 * 60)
 
         for attempt in range(max_retries):
-<<<<<<< HEAD
             self.output["push"].append({"id": "Retry", "output": "", "status": f"Success {attempt}"})
-=======
->>>>>>> ae43ddfc
             try:
                 if not is_registry_healthy(
                     self.registry["url"], self.registry["username"], self.registry["password"]
