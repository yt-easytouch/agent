--- conflicted
+++ resolved
@@ -120,13 +120,8 @@
         "image": image_size_formatted,
         "container": container_size_formatted,
     }
-<<<<<<< HEAD
 
 
-=======
-
-
->>>>>>> ae43ddfc
 def parse_total_disk_usage_output(output: str):
     """
     Example output:
